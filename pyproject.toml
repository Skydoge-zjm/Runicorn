--- conflicted
+++ resolved
@@ -4,11 +4,7 @@
 
 [project]
 name = "runicorn"
-<<<<<<< HEAD
-version = "0.4.2a"
-=======
 version = "0.5.0"
->>>>>>> 2eab78f5
 description = "Local experiment tracking with model versioning - self-hosted W&B alternative with Artifacts"
 readme = "README.md"
 authors = [{ name = "Runicorn Authors" }]
