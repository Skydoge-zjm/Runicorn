--- conflicted
+++ resolved
@@ -388,11 +388,7 @@
 - **[v2_api.md](./v2_api.md)** - 高性能查询
 - **[metrics_api.md](./metrics_api.md)** - 指标和日志
 - **[config_api.md](./config_api.md)** - 配置
-<<<<<<< HEAD
-- **[ssh_api.md](./ssh_api.md)** - 远程同步
-=======
 - **[remote_api.md](./remote_api.md)** - Remote Viewer API 🆕
->>>>>>> 2eab78f5
 - **[manifest_api.md](./manifest_api.md)** - Manifest-based 同步 🚀
 
 ---
