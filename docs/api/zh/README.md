[English](../en/README.md) | [简体中文](README.md)

---

# Runicorn API 文档

**版本**: v0.5.0  
**基础 URL**: `http://127.0.0.1:23300/api`  
**协议**: HTTP/1.1  
**格式**: JSON  
**字符编码**: UTF-8

---

## 目录

1. [快速开始](#快速开始)
2. [认证](#认证)
3. [API 模块](#api-模块)
4. [错误处理](#错误处理)
5. [速率限制](#速率限制)
6. [版本控制](#版本控制)

---

## 快速开始

### 快速入门

```bash
# 启动 Runicorn viewer
runicorn viewer --host 127.0.0.1 --port 23300

# API 现在可通过以下地址访问
http://127.0.0.1:23300/api
```

### API 健康检查

```bash
GET /api/health

响应:
{
  "status": "ok",
  "version": "0.5.0",
  "timestamp": 1704067200.0
}
```

---

## 认证

**当前版本**: 无需认证（仅本地 API）

> ⚠️ **安全提示**: API 设计为仅本地使用。请勿在没有适当认证和加密的情况下将其暴露到互联网。

**未来版本**: 可能支持 API 密钥用于多用户场景。

---

## API 类型

Runicorn 提供两种 API 访问方式：

### 🐍 Python API Client (推荐)

**新增**: 程序化访问接口，简化 Python 集成

```python
import runicorn.api as api

with api.connect() as client:
    experiments = client.list_experiments(project="vision")
    metrics = client.get_metrics(experiments[0]["id"])
```

**特性**：
- ✅ 类型安全和自动补全
- ✅ 自动重试和连接管理
- ✅ pandas DataFrame 集成
- ✅ Artifacts 和 Remote API 扩展

**文档**: [python_client_api.md](./python_client_api.md)

---

### 🌐 REST API 模块

HTTP REST API 端点，用于 Web UI 和第三方集成。

| 模块 | 描述 | 文档 | 端点数 |
|------|------|------|--------|
| **Python Client** 🆕 | Python 程序化访问 | [python_client_api.md](./python_client_api.md) | SDK |
| **Runs API** | 实验运行管理（CRUD、软删除、恢复）| [runs_api.md](./runs_api.md) | 6个端点 |
| **Artifacts API** | 模型和数据集版本控制 | [artifacts_api.md](./artifacts_api.md) | 7个端点 |
| **Metrics API** | 实时指标查询和可视化数据 | [metrics_api.md](./metrics_api.md) | 3 HTTP + 1 WebSocket |
| **V2 API** | 高性能 SQLite 查询 ⚡ | [v2_api.md](./v2_api.md) | 4个端点 |
| **Config API** | 配置和偏好设置管理 | [config_api.md](./config_api.md) | 6个端点 |
<<<<<<< HEAD
| **SSH/Remote API** | 通过 SSH 进行远程服务器同步 | [ssh_api.md](./ssh_api.md) | 12个端点 |
| **Manifest API** | 高性能 Manifest-based 同步 🚀 | [manifest_api.md](./manifest_api.md) | CLI + SDK |
=======
| **Remote Viewer API** 🆕 | VSCode Remote 风格的远程访问 | [remote_api.md](./remote_api.md) | 12个端点 |
| **Manifest API** | 高性能 Manifest-based 同步 🚀 | [manifest_api.md](./manifest_api.md) | CLI + SDK |

> ⚠️ **弃用**: 旧的 SSH 文件同步 API (`/api/unified/*`) 已被 Remote Viewer API 替代。查看 [迁移指南](./MIGRATION_GUIDE_v0.4_to_v0.5.md)
>>>>>>> 2eab78f5

**快速参考**: 查看 [QUICK_REFERENCE.md](./QUICK_REFERENCE.md) 获取常用操作

---

## 错误处理

### 标准错误响应

所有错误遵循以下结构：

```json
{
  "detail": "错误消息描述"
}
```

### HTTP 状态码

| 代码 | 含义 | 描述 |
|------|------|------|
| `200` | OK | 请求成功 |
| `201` | Created | 资源创建成功 |
| `400` | Bad Request | 无效的输入参数 |
| `404` | Not Found | 资源未找到 |
| `409` | Conflict | 资源已存在或冲突 |
| `429` | Too Many Requests | 超过速率限制 |
| `500` | Internal Server Error | 服务器错误 |
| `503` | Service Unavailable | 服务暂时不可用 |

### 常见错误示例

```json
// 400 Bad Request
{
  "detail": "Invalid run_id format: abc123. Expected format: YYYYMMDD_HHMMSS_XXXXXX"
}

// 404 Not Found
{
  "detail": "Run not found: 20250101_120000_abc123"
}

// 429 Too Many Requests
{
  "detail": "Rate limit exceeded",
  "retry_after": 45
}

// 500 Internal Server Error
{
  "detail": "Failed to query database: connection timeout"
}
```

---

## 速率限制

### 默认限制

- **默认**: 每个 IP 每分钟 60 个请求
- **敏感端点**: 自定义限制（见各个 API 文档）

### 速率限制响应头

每个响应包含这些头部：

```
X-RateLimit-Limit: 60
X-RateLimit-Remaining: 45
X-RateLimit-Reset: 15
```

### 处理速率限制

```python
import requests
import time

def api_call_with_retry(url):
    response = requests.get(url)
    
    if response.status_code == 429:
        retry_after = int(response.headers.get('Retry-After', 60))
        print(f"速率限制。等待 {retry_after} 秒...")
        time.sleep(retry_after)
        return api_call_with_retry(url)
    
    return response.json()
```

---

## 版本控制

### API 版本

- **V1 API** (`/api/*`): 稳定，向后兼容，基于文件
- **V2 API** (`/api/v2/*`): 高性能，基于 SQLite，推荐用于新集成

### 版本策略

- **V1**: 为向后兼容而维护，适用于简单用例
- **V2**: 推荐用于生产环境，提供 50-100 倍性能提升

### 迁移指南

查看 [V1_TO_V2_MIGRATION.md](./V1_TO_V2_MIGRATION.md) 获取详细迁移说明。

---

## 快速参考

### 最常用端点

```bash
# 列出所有实验运行
GET /api/runs

# 获取运行详情
GET /api/runs/{run_id}

# 获取运行指标
GET /api/runs/{run_id}/metrics_step

# 列出 artifacts
GET /api/artifacts?type=model

# 获取 artifact 版本
GET /api/artifacts/{name}/versions

# 连接到远程服务器 (新)
POST /api/remote/connect

# 启动 Remote Viewer (新)
POST /api/remote/viewer/start

# 健康检查
GET /api/health
```

### WebSocket 端点

```bash
# 实时日志流
ws://127.0.0.1:23300/api/runs/{run_id}/logs/ws
```

---

## 其他资源

- **快速开始指南**: [../guides/zh/QUICKSTART.md](../guides/zh/QUICKSTART.md)
- **Python SDK**: 查看 `src/runicorn/sdk.py`
- **OpenAPI Schema**: `http://127.0.0.1:23300/docs` (FastAPI 自动生成)
- **示例**: `examples/` 目录

---

## 支持

- **Issues**: GitHub Issues
- **安全**: 查看 [SECURITY.md](../../SECURITY.md)
- **贡献**: 查看 [CONTRIBUTING.md](../../CONTRIBUTING.md)

---

**最后更新**: 2025-10-25  
**维护者**: Runicorn 开发团队

<|MERGE_RESOLUTION|>--- conflicted
+++ resolved
@@ -98,15 +98,10 @@
 | **Metrics API** | 实时指标查询和可视化数据 | [metrics_api.md](./metrics_api.md) | 3 HTTP + 1 WebSocket |
 | **V2 API** | 高性能 SQLite 查询 ⚡ | [v2_api.md](./v2_api.md) | 4个端点 |
 | **Config API** | 配置和偏好设置管理 | [config_api.md](./config_api.md) | 6个端点 |
-<<<<<<< HEAD
-| **SSH/Remote API** | 通过 SSH 进行远程服务器同步 | [ssh_api.md](./ssh_api.md) | 12个端点 |
-| **Manifest API** | 高性能 Manifest-based 同步 🚀 | [manifest_api.md](./manifest_api.md) | CLI + SDK |
-=======
 | **Remote Viewer API** 🆕 | VSCode Remote 风格的远程访问 | [remote_api.md](./remote_api.md) | 12个端点 |
 | **Manifest API** | 高性能 Manifest-based 同步 🚀 | [manifest_api.md](./manifest_api.md) | CLI + SDK |
 
 > ⚠️ **弃用**: 旧的 SSH 文件同步 API (`/api/unified/*`) 已被 Remote Viewer API 替代。查看 [迁移指南](./MIGRATION_GUIDE_v0.4_to_v0.5.md)
->>>>>>> 2eab78f5
 
 **快速参考**: 查看 [QUICK_REFERENCE.md](./QUICK_REFERENCE.md) 获取常用操作
 
