--- conflicted
+++ resolved
@@ -10,11 +10,6 @@
 from .runs import router as runs_router  
 from .metrics import router as metrics_router
 from .config import router as config_router
-<<<<<<< HEAD
-from .ssh import router as ssh_router
-from .unified_ssh import router as unified_ssh_router
-=======
->>>>>>> 2eab78f5
 from .experiments import router as experiments_router
 from .export import router as export_router
 from .projects import router as projects_router
@@ -28,11 +23,6 @@
     "runs_router", 
     "metrics_router",
     "config_router",
-<<<<<<< HEAD
-    "ssh_router",
-    "unified_ssh_router",
-=======
->>>>>>> 2eab78f5
     "experiments_router", 
     "export_router",
     "projects_router",
