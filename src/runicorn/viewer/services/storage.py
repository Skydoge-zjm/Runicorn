--- conflicted
+++ resolved
@@ -29,334 +29,6 @@
 
 logger = logging.getLogger(__name__)
 
-<<<<<<< HEAD
-
-@dataclass
-class RunEntry:
-    """Represents a run entry with its metadata."""
-    project: Optional[str]
-    name: Optional[str]
-    dir: Path
-
-
-def get_storage_root(storage: Optional[str] = None) -> Path:
-    """
-    Get the storage root directory and ensure it exists.
-    
-    Args:
-        storage: Optional storage directory override
-        
-    Returns:
-        Path to storage root directory
-    """
-    root = _default_storage_dir(storage)
-    root.mkdir(parents=True, exist_ok=True)
-    (root / "runs").mkdir(parents=True, exist_ok=True)
-    return root
-
-
-def read_json(path: Path) -> Dict[str, Any]:
-    """
-    Safely read a JSON file.
-    
-    Args:
-        path: Path to JSON file
-        
-    Returns:
-        Dictionary with file contents, empty dict if file doesn't exist or is invalid
-    """
-    try:
-        if not path.exists():
-            return {}
-        return json.loads(path.read_text(encoding="utf-8"))
-    except Exception as e:
-        logger.debug(f"Failed to read JSON file {path}: {e}")
-        return {}
-
-
-def is_process_alive(pid: Optional[int]) -> bool:
-    """
-    Check if a process is still running.
-    
-    Args:
-        pid: Process ID to check
-        
-    Returns:
-        True if process is still running, False otherwise
-    """
-    if pid is None:
-        return False
-    
-    try:
-        return psutil.pid_exists(pid)
-    except Exception:
-        # Fallback to basic method if psutil is not available
-        try:
-            if os.name == 'nt':  # Windows
-                import subprocess
-                result = subprocess.run(['tasklist', '/FI', f'PID eq {pid}'], 
-                                      capture_output=True, text=True, timeout=5)
-                return str(pid) in result.stdout
-            else:  # Unix/Linux
-                os.kill(pid, 0)  # Signal 0 just checks if process exists
-                return True
-        except (OSError, subprocess.SubprocessError, ProcessLookupError):
-            return False
-        except Exception:
-            return False
-
-
-def update_status_if_process_dead(run_dir: Path) -> None:
-    """
-    Update run status to 'failed' if the process is no longer running.
-    
-    NOTE: Only checks local processes. Skips remote runs (identified by different hostname).
-    
-    Args:
-        run_dir: Path to the run directory
-    """
-    try:
-        meta_path = run_dir / "meta.json"
-        status_path = run_dir / "status.json"
-        
-        if not meta_path.exists() or not status_path.exists():
-            return
-        
-        meta = read_json(meta_path)
-        status = read_json(status_path)
-        
-        # Only check if status is currently "running"
-        if status.get("status") != "running":
-            return
-        
-        # Skip PID check for remote runs
-        import socket
-        local_hostname = socket.gethostname()
-        run_hostname = meta.get("hostname")
-        
-        # Check if this is a remote/synced run (skip PID check)
-        run_path_str = str(run_dir)
-        run_path_lower = run_path_str.lower()
-        
-        # Check 1: Different hostname (remote machine)
-        if run_hostname and run_hostname != local_hostname:
-            logger.debug(f"Skipping PID check for remote run {run_dir.name} (remote host: {run_hostname})")
-            return
-        
-        # Check 2: In a synced/cached directory
-        is_synced_dir = any(marker in run_path_lower for marker in [
-            '.runicorn_remote_cache',  # Smart mode remote cache
-            'remote_cache',
-            '_remote_',
-            'runicorn_server_syn',     # Mirror mode sync directory
-            '_mirror_',
-            '_sync_',
-        ])
-        
-        if is_synced_dir:
-            logger.debug(f"Skipping PID check for synced run {run_dir.name} (synced from remote)")
-            return
-        
-        pid = meta.get("pid")
-        if pid and not is_process_alive(pid):
-            # Process is dead, mark as failed
-            status.update({
-                "status": "failed",
-                "ended_at": time.time(),
-                "exit_reason": "process_not_found"
-            })
-            status_path.write_text(
-                json.dumps(status, ensure_ascii=False, indent=2), 
-                encoding="utf-8"
-            )
-            logger.info(f"Run {run_dir.name} marked as failed (PID {pid} not found)")
-    except Exception as e:
-        logger.debug(f"Failed to update status for {run_dir.name}: {e}")
-
-
-def is_run_deleted(run_dir: Path) -> bool:
-    """
-    Check if a run is marked as deleted (soft delete).
-    
-    Args:
-        run_dir: Path to the run directory
-        
-    Returns:
-        True if run is soft deleted, False otherwise
-    """
-    return (run_dir / ".deleted").exists()
-
-
-def soft_delete_run(run_dir: Path, reason: str = "user_deleted") -> bool:
-    """
-    Mark a run as deleted by creating .deleted marker file.
-    
-    Args:
-        run_dir: Path to the run directory
-        reason: Reason for deletion
-        
-    Returns:
-        True if successful, False otherwise
-    """
-    try:
-        deleted_info = {
-            "deleted_at": time.time(),
-            "reason": reason,
-            "original_status": read_json(run_dir / "status.json").get("status", "unknown")
-        }
-        deleted_file = run_dir / ".deleted"
-        deleted_file.write_text(
-            json.dumps(deleted_info, ensure_ascii=False, indent=2), 
-            encoding="utf-8"
-        )
-        logger.info(f"Soft deleted run: {run_dir.name}")
-        return True
-    except Exception as e:
-        logger.error(f"Failed to soft delete run {run_dir.name}: {e}")
-        return False
-
-
-def restore_run(run_dir: Path) -> bool:
-    """
-    Restore a soft-deleted run by removing .deleted marker.
-    
-    Args:
-        run_dir: Path to the run directory
-        
-    Returns:
-        True if successful, False otherwise
-    """
-    try:
-        deleted_file = run_dir / ".deleted"
-        if deleted_file.exists():
-            deleted_file.unlink()
-            logger.info(f"Restored run: {run_dir.name}")
-            return True
-        return False
-    except Exception as e:
-        logger.error(f"Failed to restore run {run_dir.name}: {e}")
-        return False
-
-
-def list_run_dirs_legacy(root: Path) -> List[Path]:
-    """
-    List run directories in legacy layout (root/runs/*).
-    
-    Args:
-        root: Storage root directory
-        
-    Returns:
-        List of run directories sorted by modification time (newest first)
-    """
-    runs_dir = root / "runs"
-    if not runs_dir.exists():
-        return []
-    return sorted(
-        [p for p in runs_dir.iterdir() if p.is_dir()], 
-        key=lambda p: p.stat().st_mtime, 
-        reverse=True
-    )
-
-
-def iter_all_runs(root: Path, include_deleted: bool = False) -> List[RunEntry]:
-    """
-    Discover runs in both new and legacy layouts.
-    
-    New layout:   root/<project>/<name>/runs/<run_id>
-    Legacy layout: root/runs/<run_id>
-    
-    Args:
-        root: Storage root directory
-        include_deleted: Whether to include soft-deleted runs
-        
-    Returns:
-        List of run entries
-    """
-    entries: List[RunEntry] = []
-    
-    # New layout: project/name/runs/*
-    try:
-        for proj in sorted([p for p in root.iterdir() if p.is_dir()], key=lambda p: p.name.lower()):
-            # Skip well-known non-project dirs
-            if proj.name in {"runs", "webui"}:
-                continue
-            for name in sorted([n for n in proj.iterdir() if n.is_dir()], key=lambda p: p.name.lower()):
-                runs_dir = name / "runs"
-                if not runs_dir.exists():
-                    continue
-                for rd in sorted([p for p in runs_dir.iterdir() if p.is_dir()], 
-                                key=lambda p: p.stat().st_mtime, reverse=True):
-                    # Filter out soft-deleted runs unless explicitly requested
-                    if not include_deleted and is_run_deleted(rd):
-                        continue
-                    entries.append(RunEntry(project=proj.name, name=name.name, dir=rd))
-    except Exception as e:
-        logger.debug(f"Error scanning new layout: {e}")
-    
-    # Legacy layout fallback
-    try:
-        for rd in list_run_dirs_legacy(root):
-            # Filter out soft-deleted runs unless explicitly requested
-            if not include_deleted and is_run_deleted(rd):
-                continue
-            # project/name can be inferred from meta.json if present; leave None here
-            entries.append(RunEntry(project=None, name=None, dir=rd))
-    except Exception as e:
-        logger.debug(f"Error scanning legacy layout: {e}")
-    
-    return entries
-
-
-def find_run_dir_by_id(root: Path, run_id: str, include_deleted: bool = False) -> Optional[RunEntry]:
-    """
-    Find a run directory by its ID.
-    
-    Args:
-        root: Storage root directory
-        run_id: Run ID to search for
-        include_deleted: Whether to include soft-deleted runs
-        
-    Returns:
-        RunEntry if found, None otherwise
-    """
-    for entry in iter_all_runs(root, include_deleted=include_deleted):
-        if entry.dir.name == run_id:
-            return entry
-    return None
-
-
-async def periodic_status_check(root: Path) -> None:
-    """
-    Periodically check and update status of running experiments.
-    
-    This runs as a background task to detect crashed/interrupted experiments.
-    
-    Args:
-        root: Storage root directory
-    """
-    while True:
-        try:
-            # Check all running experiments
-            for entry in iter_all_runs(root):
-                try:
-                    status = read_json(entry.dir / "status.json")
-                    if status.get("status") == "running":
-                        update_status_if_process_dead(entry.dir)
-                except Exception as entry_error:
-                    # Don't let one bad entry crash the whole checker
-                    logger.debug(f"Error checking status for {entry.dir.name}: {entry_error}")
-                    continue
-            
-            # Wait 60 seconds before next check (reduced frequency to minimize log noise)
-            await asyncio.sleep(60)
-        except asyncio.CancelledError:
-            logger.info("Status check task cancelled")
-            break
-        except Exception as e:
-            # Log but don't crash - keep checking
-            logger.error(f"Status check task error: {e}", exc_info=True)
-            await asyncio.sleep(30)  # Continue checking despite errors
-=======
 # All implementations have been moved to storage.file_utils
 # This file now serves as a compatibility layer
 
@@ -374,5 +46,4 @@
     "iter_all_runs",
     "find_run_dir_by_id",
     "periodic_status_check"
-]
->>>>>>> 2eab78f5
+]